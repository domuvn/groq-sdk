{
  "projectName": "groq-dart-sdk",
  "projectOwner": "oriventi",
  "files": [
    "README.md"
  ],
  "commitType": "docs",
  "commitConvention": "angular",
  "contributorsPerLine": 7,
  "contributors": [
    {
<<<<<<< HEAD
      "login": "oriventi",
      "name": "Adrian Hillebrand",
      "avatar_url": "https://avatars.githubusercontent.com/u/19863403?v=4",
      "profile": "https://github.com/oriventi",
      "contributions": [
        "code",
        "doc",
        "example"
=======
      "login": "m41w4r3exe",
      "name": "m41w4r3exe",
      "avatar_url": "https://avatars.githubusercontent.com/u/33025255?v=4",
      "profile": "https://github.com/m41w4r3exe",
      "contributions": [
        "bug"
      ]
    },
    {
      "login": "tempo-riz",
      "name": "Thibault Chatillon",
      "avatar_url": "https://avatars.githubusercontent.com/u/64015162?v=4",
      "profile": "https://tempo-riz.github.io",
      "contributions": [
        "code"
      ]
    },
    {
      "login": "dayveedaniel",
      "name": "David Daniel",
      "avatar_url": "https://avatars.githubusercontent.com/u/47108741?v=4",
      "profile": "https://github.com/dayveedaniel",
      "contributions": [
        "bug"
>>>>>>> cc42a7fc
      ]
    }
  ]
}<|MERGE_RESOLUTION|>--- conflicted
+++ resolved
@@ -9,7 +9,7 @@
   "contributorsPerLine": 7,
   "contributors": [
     {
-<<<<<<< HEAD
+
       "login": "oriventi",
       "name": "Adrian Hillebrand",
       "avatar_url": "https://avatars.githubusercontent.com/u/19863403?v=4",
@@ -18,7 +18,9 @@
         "code",
         "doc",
         "example"
-=======
+      ]
+    },
+    {
       "login": "m41w4r3exe",
       "name": "m41w4r3exe",
       "avatar_url": "https://avatars.githubusercontent.com/u/33025255?v=4",
@@ -43,7 +45,6 @@
       "profile": "https://github.com/dayveedaniel",
       "contributions": [
         "bug"
->>>>>>> cc42a7fc
       ]
     }
   ]
